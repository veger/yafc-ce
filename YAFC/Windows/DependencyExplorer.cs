--- conflicted
+++ resolved
@@ -112,13 +112,8 @@
             {
                 gui.BuildText("Currently inspecting:", Font.subheader);
                 if (gui.BuildFactorioObjectButtonWithText(current))
-<<<<<<< HEAD
-                    SelectObjectPanel.Select(Database.objects.all, "Select something", Change);
+                    SelectSingleObjectPanel.Select(Database.objects.all, "Select something", Change);
                 gui.BuildText("(Click to change)", color: SchemeColor.BackgroundTextFaint);
-=======
-                    SelectSingleObjectPanel.Select(Database.objects.all, "Select something", Change);
-                gui.BuildText("(Click to change)", color:SchemeColor.BackgroundTextFaint);
->>>>>>> c3952acc
             }
             using (gui.EnterRow())
             {
