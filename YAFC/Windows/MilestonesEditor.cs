--- conflicted
+++ resolved
@@ -59,13 +59,7 @@
                 }
                 if (gui.BuildButton("Add milestone"))
                 {
-<<<<<<< HEAD
-                    if (Project.current.settings.milestones.Count >= 60)
-                        MessageBox.Show(null, "Milestone limit reached", "60 milestones is the limit. You may delete some of the milestones you've already reached.", "Ok");
-                    else SelectMultiObjectPanel.Select(Database.objects.all, "Add new milestone", AddMilestone);
-=======
-                    SelectObjectPanel.Select(Database.objects.all, "Add new milestone", AddMilestone);
->>>>>>> d8865fbe
+                    SelectMultiObjectPanel.Select(Database.objects.all, "Add new milestone", AddMilestone);
                 }
             }
         }
