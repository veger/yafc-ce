using System;
using System.Collections.Generic;
using System.Diagnostics;
using System.Linq;
using YAFC.UI;

namespace YAFC.Model
{
    public class Milestones : Analysis
    {
        public static readonly Milestones Instance = new Milestones();

        public FactorioObject[] currentMilestones;
        private Mapping<FactorioObject, Bits> milestoneResult;
        public Bits lockedMask { get; private set; }
        private Project project;

        public bool IsAccessibleWithCurrentMilestones(FactorioId obj) => (milestoneResult[obj] & lockedMask) == 1;
        public bool IsAccessibleWithCurrentMilestones(FactorioObject obj) => (milestoneResult[obj] & lockedMask) == 1;
        public bool IsAccessibleAtNextMilestone(FactorioObject obj)
        {
            var milestoneMask = milestoneResult[obj] & lockedMask;
            if (milestoneMask == 1)
                return true;
            if (milestoneMask[0])
                return false;
            // TODO Always returns false -> milestoneMask is a power of 2 + 1 always has bit 0 set, as x pow 2 sets one (high) bit, so the + 1 adds bit 0, which is detected by (milestoneMask & 1) != 0
            // return ((milestoneMask - 1) & (milestoneMask - 2)) == 0; // milestoneMask is a power of 2 + 1
            return false;
<<<<<<< HEAD
=======
        }

        public Bits GetMilestoneResult(FactorioId obj)
        {
            // Return a copy of Bits
            return new Bits(milestoneResult[obj]);
        }

        public Bits GetMilestoneResult(FactorioObject obj)
        {
            // Return a copy of Bits
            return new Bits(milestoneResult[obj]);
>>>>>>> 3030b7bf
        }

        public Bits GetMilestoneResult(FactorioId obj)
        {
            // Return a copy of Bits (and make sure it is not null)
            return new Bits(milestoneResult[obj]);
        }

        public Bits GetMilestoneResult(FactorioObject obj)
        {
            // Return a copy of Bits (and make sure it is not null)
            return new Bits(milestoneResult[obj]);
        }


        private void GetLockedMaskFromProject()
        {
            lockedMask = new Bits(true); // The first bit is skipped (index is increased before the first bit is written) and always set
            var index = 0;
            foreach (var milestone in currentMilestones)
            {
                index++;
                lockedMask[index] = !project.settings.Flags(milestone).HasFlags(ProjectPerItemFlags.MilestoneUnlocked);
            }
        }

        private void ProjectSettingsChanged(bool visualOnly)
        {
            if (!visualOnly)
                GetLockedMaskFromProject();
        }

        public FactorioObject GetHighest(FactorioObject target, bool all)
        {
            if (target == null)
                return null;
            var ms = milestoneResult[target];
            if (!all)
                ms &= lockedMask;
            if (ms == 0)
                return null;
            var msb = ms.HighestBitSet() - 1;
            return msb < 0 || msb >= currentMilestones.Length ? null : currentMilestones[msb];
        }

        [Flags]
        private enum ProcessingFlags : byte
        {
            InQueue = 1,
            Initial = 2,
            MilestoneNeedOrdering = 4,
            ForceInaccessible = 8
        }

        public override void Compute(Project project, ErrorCollector warnings)
        {
            if (project.settings.milestones.Count == 0)
                ComputeWithParameters(project, warnings, Database.allSciencePacks, true);
            else ComputeWithParameters(project, warnings, project.settings.milestones.ToArray(), false);
        }

        public void ComputeWithParameters(Project project, ErrorCollector warnings, FactorioObject[] milestones, bool autoSort)
        {
            if (this.project == null)
            {
                this.project = project;
                project.settings.changed += ProjectSettingsChanged;
            }

            var time = Stopwatch.StartNew();
            var result = Database.objects.CreateMapping<Bits>();
            var processing = Database.objects.CreateMapping<ProcessingFlags>();
            var processingQueue = new Queue<FactorioId>();

            foreach (var rootAccessible in Database.rootAccessible)
            {
                result[rootAccessible] = new Bits(true);
                processingQueue.Enqueue(rootAccessible.id);
                processing[rootAccessible] = ProcessingFlags.Initial | ProcessingFlags.InQueue;
            }

            foreach (var (obj, flag) in project.settings.itemFlags)
            {
                if (flag.HasFlags(ProjectPerItemFlags.MarkedAccessible))
                {
                    result[obj] = new Bits(true);
                    processingQueue.Enqueue(obj.id);
                    processing[obj] = ProcessingFlags.Initial | ProcessingFlags.InQueue;
                }
                else if (flag.HasFlag(ProjectPerItemFlags.MarkedInaccessible))
                {
                    processing[obj] = ProcessingFlags.ForceInaccessible;
                }
            }

            if (autoSort)
            {
                // Set special flag to auto-order the milestones, keep currentMilestones empty, as the milestones needs to be added later so they get ordered according to their dependencies
                foreach (var milestone in milestones)
                    processing[milestone] |= ProcessingFlags.MilestoneNeedOrdering;
                currentMilestones = new FactorioObject[milestones.Length];
            }
            else
            {
                currentMilestones = milestones;
                for (var i = 0; i < milestones.Length; i++)
                {
                    //  result[milestones[i]] = (1ul << (i + 1)) | 1;
                    var b = new Bits(true);
                    b[i + 1] = true;
                    result[milestones[i]] = b;
                }
            }

            var dependencyList = Dependencies.dependencyList;
            var reverseDependencies = Dependencies.reverseDependencies;
            List<FactorioObject> milestonesNotReachable = null;

            var nextMilestoneMask = new Bits();
            nextMilestoneMask[1] = true;
            var nextMilestoneIndex = 0;
            var accessibleObjects = 0;

            var flagMask = new Bits();
            for (var i = 0; i <= currentMilestones.Length; i++)
            {
                flagMask[i] = true;
                if (i > 0)
                {
                    var milestone = currentMilestones[i - 1];
                    if (milestone == null)
                    {
                        milestonesNotReachable = new List<FactorioObject>();
                        foreach (var pack in Database.allSciencePacks)
                        {
                            if (Array.IndexOf(currentMilestones, pack) == -1)
                            {
                                currentMilestones[nextMilestoneIndex++] = pack;
                                milestonesNotReachable.Add(pack);
                            }
                        }
                        Array.Resize(ref currentMilestones, nextMilestoneIndex);
                        break;
                    }
<<<<<<< HEAD
                    else
                    {
                        Console.WriteLine("Queuing milestone {0} ({1}) [{2}]", milestone.name, milestone.id, milestone.GetType().Name);

                        processingQueue.Enqueue(milestone.id);
                        processing[milestone] = ProcessingFlags.Initial | ProcessingFlags.InQueue;
                    }
=======
                    Console.WriteLine("Processing milestone " + milestone.locName);
                    processingQueue.Enqueue(milestone.id);
                    processing[milestone] = ProcessingFlags.Initial | ProcessingFlags.InQueue;
>>>>>>> 3030b7bf
                }

                while (processingQueue.Count > 0)
                {
                    var elem = processingQueue.Dequeue();
                    var elemDeps = dependencyList[elem];


<<<<<<< HEAD
=======

>>>>>>> 3030b7bf
                    var cur = result[elem] ?? new Bits();
                    var eflags = cur;
                    var isInitial = (processing[elem] & ProcessingFlags.Initial) != 0;
                    processing[elem] &= ProcessingFlags.MilestoneNeedOrdering;

                    // Console.WriteLine("Processing {0} ({1}) [{2}] -> isInitial: {3}", Database.objects[elem].name, Database.objects[elem].id, Database.objects[elem].GetType().Name, isInitial);

                    foreach (var list in elemDeps)
                    {
                        // Console.WriteLine("  -> {0}: req all {1}", list.flags, list.flags & DependencyList.Flags.RequireEverything);
                        if ((list.flags & DependencyList.Flags.RequireEverything) != 0)
                        {
                            foreach (var req in list.elements)
                            {
                                var reqFlags = result[req];
<<<<<<< HEAD
                                // Console.WriteLine("    -> dep all {0} ({1}) [{2}]: reqflags {3}", Database.objects[req].name, Database.objects[req].id, Database.objects[req].GetType().Name, reqFlags);
=======
>>>>>>> 3030b7bf
                                if ((reqFlags is null || reqFlags.IsClear()) && !isInitial)
                                    goto skip;
                                eflags |= reqFlags;
                            }
                        }
                        else
                        {
<<<<<<< HEAD
                            if (list.elements.Length == 0)
                            {
                                if ((list.flags & DependencyList.Flags.Hidden) != DependencyList.Flags.Hidden && (list.flags & DependencyList.Flags.TechnologyUnlock) != DependencyList.Flags.TechnologyUnlock)
                                {
                                    Console.WriteLine("Unexpected: {0} ({1}) [{2}] - {3} group deps empty, will cause unreachable elements", Database.objects[elem].name, Database.objects[elem].id, Database.objects[elem].GetType().Name, list.flags);
                                }
                            }

                            // Minimize group  (dependency) cost
                            var groupFlags = new Bits();
                            foreach (var req in list.elements)
                            {
                                var reqFlags = result[req];
                                // Console.WriteLine("    -> dep grp {0} ({1}) [{2}]: reqflags {3}, groupFlags {4}", Database.objects[req].name, Database.objects[req].id, Database.objects[req].GetType().Name, reqFlags, groupFlags);
                                if (reqFlags is null || reqFlags.IsClear())
                                    // Dependency is not available/processed yet, so check next
                                    continue;
                                if (reqFlags < groupFlags || groupFlags.IsClear())
                                    groupFlags = reqFlags;
                            }

                            // Console.WriteLine("    -> group flags {0}", groupFlags);
=======
                            var groupFlags = new Bits();
                            foreach (var req in list.elements)
                            {
                                var acc = result[req];
                                if (acc is null || acc.IsClear())
                                    continue;
                                if (acc < groupFlags || groupFlags.IsClear())
                                    groupFlags = acc;
                            }

>>>>>>> 3030b7bf
                            if (groupFlags.IsClear() && !isInitial)
                                goto skip;
                            eflags |= groupFlags;
                        }
                    }

                    if (!isInitial)
                    {
                        if (eflags == cur || (eflags | flagMask) != flagMask)
                        {
                            // Console.WriteLine("  -> Skipping: eflags {0}, flagMask {1}, cur {2}", eflags, flagMask, cur);
                            continue;
                        }
                    }
                    else eflags &= flagMask;

                    accessibleObjects++;
<<<<<<< HEAD
                    // Console.WriteLine("  -> Added object {0} ({1}) [{2}] with eflags {3} (was {4})", Database.objects[elem].name, Database.objects[elem].id, Database.objects[elem].GetType().Name, eflags, cur);

=======
                    //var obj = Database.objects[elem];
                    //Console.WriteLine("Added object " + obj.locName + " [" + obj.GetType().Name + "] with mask " + eflags.ToString() + " (was " + cur.ToString() + ")");
>>>>>>> 3030b7bf
                    if (processing[elem] == ProcessingFlags.MilestoneNeedOrdering)
                    {
                        // Auto-sorting, elem was not added to currentMilestones yet, so add now its dependencies are solved
                        processing[elem] = 0;
                        eflags |= nextMilestoneMask;
                        nextMilestoneMask <<= 1;
                        currentMilestones[nextMilestoneIndex++] = Database.objects[elem];
                    }

                    result[elem] = eflags;
                    // Add reverse dependencies to feed the algorithm with new processable elements
                    foreach (var revdep in reverseDependencies[elem])
                    {
                        if ((processing[revdep] & ~ProcessingFlags.MilestoneNeedOrdering) != 0 || (result[revdep] is not null && !result[revdep].IsClear()))
<<<<<<< HEAD
                            // Already/About to be processed
                            continue;

                        // Console.WriteLine("    -> Queuing rev dep {0} ({1}) [{2}]", Database.objects[revdep].name, Database.objects[revdep].id, Database.objects[revdep].GetType().Name);

=======
                            continue;

>>>>>>> 3030b7bf
                        processing[revdep] |= ProcessingFlags.InQueue;
                        processingQueue.Enqueue(revdep);
                    }

<<<<<<< HEAD
                skip:;
=======
skip:;
>>>>>>> 3030b7bf
                }
            }

            if (!project.settings.milestones.SequenceEqual(currentMilestones))
            {
                project.settings.RecordUndo();
                project.settings.milestones.Clear();
                project.settings.milestones.AddRange(currentMilestones);
            }
            GetLockedMaskFromProject();

            var hasAutomatableRocketLaunch = result[Database.objectsByTypeName["Special.launch"]] != 0;
            if (accessibleObjects < Database.objects.count / 2)
            {
                warnings.Error("More than 50% of all in-game objects appear to be inaccessible in this project with your current mod list. This can have a variety of reasons like objects being accessible via scripts," +
                               MaybeBug + MilestoneAnalysisIsImportant + UseDependencyExplorer, ErrorSeverity.AnalysisWarning);
            }
            else if (!hasAutomatableRocketLaunch)
            {
                warnings.Error("Rocket launch appear to be inaccessible. This means that rocket may not be launched in this mod pack, or it requires mod script to spawn or unlock some items," +
                               MaybeBug + MilestoneAnalysisIsImportant + UseDependencyExplorer, ErrorSeverity.AnalysisWarning);
            }
            else if (milestonesNotReachable != null)
            {
                warnings.Error("There are some milestones that are not accessible: " + string.Join(", ", milestonesNotReachable.Select(x => x.locName)) + ". You may remove these from milestone list," +
                               MaybeBug + MilestoneAnalysisIsImportant + UseDependencyExplorer, ErrorSeverity.AnalysisWarning);
            }
<<<<<<< HEAD
            Console.WriteLine("Milestones calculation finished in {0} ms.", time.ElapsedMilliseconds);
=======
            Console.WriteLine("Milestones calculation finished in " + time.ElapsedMilliseconds + " ms.");
>>>>>>> 3030b7bf
            milestoneResult = result;
        }

        private const string MaybeBug = " or it might be due to a bug inside a mod or YAFC.";
        private const string MilestoneAnalysisIsImportant = "\nA lot of YAFC's systems rely on objects being accessible, so some features may not work as intended.";
        private const string UseDependencyExplorer = "\n\nFor this reason YAFC has a Dependency Explorer that allows you to manually enable some of the core recipes. YAFC will iteratively try to unlock all the dependencies after each recipe you manually enabled. For most modpacks it's enough to unlock a few early recipes like any special recipes for plates that everything in the mod is based on.";

        public override string description => "Milestone analysis starts from objects that are placed on map by the map generator and tries to find all objects that are accessible from that, taking notes about which objects are locked behind which milestones.";
    }
}<|MERGE_RESOLUTION|>--- conflicted
+++ resolved
@@ -27,21 +27,6 @@
             // TODO Always returns false -> milestoneMask is a power of 2 + 1 always has bit 0 set, as x pow 2 sets one (high) bit, so the + 1 adds bit 0, which is detected by (milestoneMask & 1) != 0
             // return ((milestoneMask - 1) & (milestoneMask - 2)) == 0; // milestoneMask is a power of 2 + 1
             return false;
-<<<<<<< HEAD
-=======
-        }
-
-        public Bits GetMilestoneResult(FactorioId obj)
-        {
-            // Return a copy of Bits
-            return new Bits(milestoneResult[obj]);
-        }
-
-        public Bits GetMilestoneResult(FactorioObject obj)
-        {
-            // Return a copy of Bits
-            return new Bits(milestoneResult[obj]);
->>>>>>> 3030b7bf
         }
 
         public Bits GetMilestoneResult(FactorioId obj)
@@ -186,7 +171,6 @@
                         Array.Resize(ref currentMilestones, nextMilestoneIndex);
                         break;
                     }
-<<<<<<< HEAD
                     else
                     {
                         Console.WriteLine("Queuing milestone {0} ({1}) [{2}]", milestone.name, milestone.id, milestone.GetType().Name);
@@ -194,11 +178,6 @@
                         processingQueue.Enqueue(milestone.id);
                         processing[milestone] = ProcessingFlags.Initial | ProcessingFlags.InQueue;
                     }
-=======
-                    Console.WriteLine("Processing milestone " + milestone.locName);
-                    processingQueue.Enqueue(milestone.id);
-                    processing[milestone] = ProcessingFlags.Initial | ProcessingFlags.InQueue;
->>>>>>> 3030b7bf
                 }
 
                 while (processingQueue.Count > 0)
@@ -207,10 +186,6 @@
                     var elemDeps = dependencyList[elem];
 
 
-<<<<<<< HEAD
-=======
-
->>>>>>> 3030b7bf
                     var cur = result[elem] ?? new Bits();
                     var eflags = cur;
                     var isInitial = (processing[elem] & ProcessingFlags.Initial) != 0;
@@ -226,10 +201,7 @@
                             foreach (var req in list.elements)
                             {
                                 var reqFlags = result[req];
-<<<<<<< HEAD
                                 // Console.WriteLine("    -> dep all {0} ({1}) [{2}]: reqflags {3}", Database.objects[req].name, Database.objects[req].id, Database.objects[req].GetType().Name, reqFlags);
-=======
->>>>>>> 3030b7bf
                                 if ((reqFlags is null || reqFlags.IsClear()) && !isInitial)
                                     goto skip;
                                 eflags |= reqFlags;
@@ -237,7 +209,6 @@
                         }
                         else
                         {
-<<<<<<< HEAD
                             if (list.elements.Length == 0)
                             {
                                 if ((list.flags & DependencyList.Flags.Hidden) != DependencyList.Flags.Hidden && (list.flags & DependencyList.Flags.TechnologyUnlock) != DependencyList.Flags.TechnologyUnlock)
@@ -260,18 +231,6 @@
                             }
 
                             // Console.WriteLine("    -> group flags {0}", groupFlags);
-=======
-                            var groupFlags = new Bits();
-                            foreach (var req in list.elements)
-                            {
-                                var acc = result[req];
-                                if (acc is null || acc.IsClear())
-                                    continue;
-                                if (acc < groupFlags || groupFlags.IsClear())
-                                    groupFlags = acc;
-                            }
-
->>>>>>> 3030b7bf
                             if (groupFlags.IsClear() && !isInitial)
                                 goto skip;
                             eflags |= groupFlags;
@@ -289,13 +248,8 @@
                     else eflags &= flagMask;
 
                     accessibleObjects++;
-<<<<<<< HEAD
                     // Console.WriteLine("  -> Added object {0} ({1}) [{2}] with eflags {3} (was {4})", Database.objects[elem].name, Database.objects[elem].id, Database.objects[elem].GetType().Name, eflags, cur);
 
-=======
-                    //var obj = Database.objects[elem];
-                    //Console.WriteLine("Added object " + obj.locName + " [" + obj.GetType().Name + "] with mask " + eflags.ToString() + " (was " + cur.ToString() + ")");
->>>>>>> 3030b7bf
                     if (processing[elem] == ProcessingFlags.MilestoneNeedOrdering)
                     {
                         // Auto-sorting, elem was not added to currentMilestones yet, so add now its dependencies are solved
@@ -310,25 +264,16 @@
                     foreach (var revdep in reverseDependencies[elem])
                     {
                         if ((processing[revdep] & ~ProcessingFlags.MilestoneNeedOrdering) != 0 || (result[revdep] is not null && !result[revdep].IsClear()))
-<<<<<<< HEAD
                             // Already/About to be processed
                             continue;
 
                         // Console.WriteLine("    -> Queuing rev dep {0} ({1}) [{2}]", Database.objects[revdep].name, Database.objects[revdep].id, Database.objects[revdep].GetType().Name);
 
-=======
-                            continue;
-
->>>>>>> 3030b7bf
                         processing[revdep] |= ProcessingFlags.InQueue;
                         processingQueue.Enqueue(revdep);
                     }
 
-<<<<<<< HEAD
-                skip:;
-=======
 skip:;
->>>>>>> 3030b7bf
                 }
             }
 
@@ -356,11 +301,7 @@
                 warnings.Error("There are some milestones that are not accessible: " + string.Join(", ", milestonesNotReachable.Select(x => x.locName)) + ". You may remove these from milestone list," +
                                MaybeBug + MilestoneAnalysisIsImportant + UseDependencyExplorer, ErrorSeverity.AnalysisWarning);
             }
-<<<<<<< HEAD
             Console.WriteLine("Milestones calculation finished in {0} ms.", time.ElapsedMilliseconds);
-=======
-            Console.WriteLine("Milestones calculation finished in " + time.ElapsedMilliseconds + " ms.");
->>>>>>> 3030b7bf
             milestoneResult = result;
         }
 
